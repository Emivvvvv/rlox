use crate::lexer::token::{Hf64, Token, TokenType};
use crate::lox::report;

use super::token::Literal;

pub struct Lexer {
    source: String,
    pub tokens: Vec<Token>,
    start: usize,
    current: usize,
    line: usize,
}

impl Lexer {
    pub fn new(source: String) -> Self {
        let tokens: Vec<Token> = Vec::new();
        Self {
            source,
            tokens,
            start: 0,
            current: 0,
            line: 1,
        }
    }

    pub fn scan_tokens(&mut self) {
        while !self.is_at_end() {
            self.start = self.current;
            let _ = &self.scan_token();
        }

        let _ = &self.tokens.push(Token::new(
            TokenType::Eof,
            "".to_string(),
            Literal::Nil,
            self.line,
        ));
    }

    fn is_at_end(&self) -> bool {
        self.current >= self.source.len()
    }

    fn scan_token(&mut self) {
        match self.advance() {
            '(' => self.add_token(TokenType::LeftParen, Literal::Nil),
            ')' => self.add_token(TokenType::RightParen, Literal::Nil),
            '{' => self.add_token(TokenType::LeftBrace, Literal::Nil),
            '}' => self.add_token(TokenType::RightBrace, Literal::Nil),
            ',' => self.add_token(TokenType::Comma, Literal::Nil),
            '.' => self.add_token(TokenType::Dot, Literal::Nil),
            '-' => self.add_token(TokenType::Minus, Literal::Nil),
            '+' => self.add_token(TokenType::Plus, Literal::Nil),
            ';' => self.add_token(TokenType::Semicolon, Literal::Nil),
            '*' => self.add_token(TokenType::Star, Literal::Nil),
            '!' => {
                let token_type = if self.match_operators('=') {
                    TokenType::BangEqual
                } else {
                    TokenType::Bang
                };
                self.add_token(token_type, Literal::Nil);
            }
            '=' => {
                let token_type = if self.match_operators('=') {
                    TokenType::EqualEqual
                } else {
                    TokenType::Equal
                };
                self.add_token(token_type, Literal::Nil);
            }
            '<' => {
                let token_type = if self.match_operators('=') {
                    TokenType::LessEqual
                } else {
                    TokenType::Less
                };
                self.add_token(token_type, Literal::Nil);
            }
            '>' => {
                let token_type = if self.match_operators('=') {
                    TokenType::GreaterEqual
                } else {
                    TokenType::Greater
                };
                self.add_token(token_type, Literal::Nil);
            }
            '/' => {
                if self.match_operators('/') {
                    // A comment goes until the end of the line.
                    while self.peek() != '\n' && !self.is_at_end() {
                        self.advance();
                    }
                } else if self.match_operators('*') {
                    self.block_comment();
                } else {
                    self.add_token(TokenType::Slash, Literal::Nil);
                }
            }
            ' ' | '\r' | '\t' => (),
            '\n' => self.line += 1,
            '"' => self.string(),
            '0'..='9' => self.number(),
            c => {
                if c.is_alphabetic() {
                    self.identifier();
                } else {
                    report(
                        self.line,
                        &self.source[self.start..self.current],
                        "Unexpected character.",
                    );
                }
            }
        }
    }

    fn advance(&mut self) -> char {
        let char = self.source.chars().nth(self.current).unwrap();
        self.current += 1;
        char
    }

    fn add_token(&mut self, token_type: TokenType, literal: Literal) {
        let text = self.source[self.start..self.current].to_string();
        self.tokens
            .push(Token::new(token_type, text, literal, self.line))
    }

    fn match_operators(&mut self, expected: char) -> bool {
        if self.is_at_end() {
            return false;
        }
        if self.source.chars().nth(self.current).unwrap() != expected {
            return false;
        }

        self.current += 1;
        true
    }

    fn peek(&self) -> char {
        if self.is_at_end() {
            return '\0';
        }
        self.source.chars().nth(self.current).unwrap()
    }

    fn block_comment(&mut self) {
        let mut nesting = 1;

        while nesting > 0 && !self.is_at_end() {
            if self.peek() == '/' && self.peek_next() == '*' {
                // Detect opening of a nested comment
                self.advance(); // Consume '/'
                self.advance(); // Consume '*'
                nesting += 1; // Increase nesting level
            } else if self.peek() == '*' && self.peek_next() == '/' {
                // Detect closing of a comment
                self.advance(); // Consume '*'
                self.advance(); // Consume '/'
                nesting -= 1; // Decrease nesting level
            } else {
                if self.peek() == '\n' {
                    self.line += 1;
                }
                self.advance();
            }
        }

        if nesting > 0 {
            report(self.line, "", "Unterminated block comment.");
        }
    }

    fn string(&mut self) {
        while self.peek() != '"' && !self.is_at_end() {
            if self.peek() == '\n' {
                self.line += 1
            }
            self.advance();
        }

        if self.is_at_end() {
            report(self.line, "", "Unterminated string.");
            return;
        }

        self.advance();

        let string_value = self.source[self.start + 1..self.current - 1].to_string();
        self.add_token(TokenType::String, Literal::Str(string_value));
    }

    fn number(&mut self) {
        while self.peek().is_ascii_digit() {
            self.advance();
        }

        // Check for a fractional part
        if self.peek() == '.' && self.peek_next().is_ascii_digit() {
            // Advance over the '.'
            self.advance();

            // Continue with the fractional part
            while self.peek().is_ascii_digit() {
                self.advance();
            }
        }

        let num_str = self.source[self.start..self.current].to_string();
        match num_str.parse::<f64>() {
<<<<<<< HEAD
            Ok(num) => self.add_token(TokenType::Number, Literal::Num(Hf64::from(num))),
=======
            Ok(num) => self.add_token(TokenType::Number, Literal::Num(num.into())),
>>>>>>> 40ec42a8
            Err(e) => report(
                self.line,
                &num_str,
                &format!("Failed to parse number: {}", e),
            ),
        }
    }

    fn peek_next(&self) -> char {
        if self.current + 1 >= self.source.len() {
            return '\0';
        };
        self.source.chars().nth(self.current + 1).unwrap()
    }

    fn identifier(&mut self) {
        while self.peek().is_alphanumeric() {
            self.advance();
        }

        let text = &self.source[self.start..self.current];
        let token_type: TokenType = match text {
            "and" => TokenType::And,
            "class" => TokenType::Class,
            "else" => TokenType::Else,
            "false" => TokenType::False,
            "for" => TokenType::For,
            "fun" => TokenType::Fun,
            "if" => TokenType::If,
            "nil" => TokenType::Nil,
            "or" => TokenType::Or,
            "print" => TokenType::Print,
            "return" => TokenType::Return,
            "super" => TokenType::Super,
            "this" => TokenType::This,
            "true" => TokenType::True,
            "var" => TokenType::Var,
            "while" => TokenType::While,
            _ => TokenType::Identifier,
        };

        self.add_token(token_type, Literal::Nil);
    }
}

#[cfg(test)]
mod tests {
    use super::*; // Import everything from the parent module

    #[test]
    fn test_basic_tokens() {
        let source = "( ) { } , . - + ; * ! = < > /";
        let mut lexer = Lexer::new(source.to_string());
        lexer.scan_tokens();
        let expected_types = vec![
            TokenType::LeftParen,
            TokenType::RightParen,
            TokenType::LeftBrace,
            TokenType::RightBrace,
            TokenType::Comma,
            TokenType::Dot,
            TokenType::Minus,
            TokenType::Plus,
            TokenType::Semicolon,
            TokenType::Star,
            TokenType::Bang,
            TokenType::Equal,
            TokenType::Less,
            TokenType::Greater,
            TokenType::Slash,
            TokenType::Eof,
        ];

        assert_eq!(lexer.tokens.len(), expected_types.len());
        for (token, expected_type) in lexer.tokens.iter().zip(expected_types.iter()) {
            assert_eq!(token.token_type, *expected_type);
        }
    }

    #[test]
    fn test_string_literal() {
        let source = "\"hello world\"";
        let mut lexer = Lexer::new(source.to_string());
        lexer.scan_tokens();
        assert_eq!(lexer.tokens.len(), 2); // String token + EOF
        assert_eq!(lexer.tokens[0].token_type, TokenType::String);
        assert_eq!(lexer.tokens[0].lexeme, "\"hello world\"");
    }

    #[test]
    fn test_numbers() {
        let source = "123 456.789";
        let mut lexer = Lexer::new(source.to_string());
        lexer.scan_tokens();
        println!("{:?}", lexer.tokens);
        assert_eq!(
            lexer.tokens.len(),
            3,
            "Expected 3 tokens, found {}",
            lexer.tokens.len()
        ); // Improved assertion message
        assert_eq!(lexer.tokens[0].token_type, TokenType::Number);
        assert_eq!(lexer.tokens[0].lexeme, "123");
        assert_eq!(lexer.tokens[1].token_type, TokenType::Number);
        assert_eq!(lexer.tokens[1].lexeme, "456.789");
    }

    #[test]
    fn test_comments() {
        let source = "// This is a comment\n123";
        let mut lexer = Lexer::new(source.to_string());
        lexer.scan_tokens();
        // Only the number and EOF should be tokenized, not the comment
        assert_eq!(lexer.tokens.len(), 2);
        assert_eq!(lexer.tokens[0].token_type, TokenType::Number);
        assert_eq!(lexer.tokens[0].lexeme, "123");
    }

    #[test]
    fn test_block_comments() {
        let source = "/* This is a block comment */ 456";
        let mut lexer = Lexer::new(source.to_string());
        lexer.scan_tokens();
        // Only the number and EOF should be tokenized, not the block comment
        assert_eq!(lexer.tokens.len(), 2);
        assert_eq!(lexer.tokens[0].token_type, TokenType::Number);
        assert_eq!(lexer.tokens[0].lexeme, "456");
    }

    #[test]
    fn test_nested_block_comments() {
        let source = "/* This is a /* nested */ block comment */ 789";
        let mut lexer = Lexer::new(source.to_string());
        lexer.scan_tokens();
        // Only the number and EOF should be tokenized, not the nested block comment
        assert_eq!(lexer.tokens.len(), 2);
        assert_eq!(lexer.tokens[0].token_type, TokenType::Number);
        assert_eq!(lexer.tokens[0].lexeme, "789");
    }

    #[test]
    fn test_unterminated_string() {
        let source = "\"This string does not close";
        let mut lexer = Lexer::new(source.to_string());
        lexer.scan_tokens();
        // Expecting a report of an unterminated string
        assert!(lexer
            .tokens
            .iter()
            .any(|t| t.token_type == TokenType::Eof && t.lexeme.is_empty()));
    }

    #[test]
    fn test_keywords() {
        let source = "class var if else";
        let mut lexer = Lexer::new(source.to_string());
        lexer.scan_tokens();
        let expected_types = vec![
            TokenType::Class,
            TokenType::Var,
            TokenType::If,
            TokenType::Else,
            TokenType::Eof,
        ];
        assert_eq!(lexer.tokens.len(), expected_types.len());
        for (token, expected_type) in lexer.tokens.iter().zip(expected_types.iter()) {
            assert_eq!(token.token_type, *expected_type);
        }
    }

    #[test]
    fn test_identifiers() {
        let source = "foo bar baz";
        let mut lexer = Lexer::new(source.to_string());
        lexer.scan_tokens();
        let expected_types = vec![
            TokenType::Identifier,
            TokenType::Identifier,
            TokenType::Identifier,
            TokenType::Eof,
        ];
        assert_eq!(lexer.tokens.len(), expected_types.len());
        for (token, expected_type) in lexer.tokens.iter().zip(expected_types.iter()) {
            assert_eq!(token.token_type, *expected_type);
            assert!(matches!(token.literal, Literal::Nil));
        }
    }

    #[test]
    fn test_mixed_input() {
        let source = "var x = 100; // variable declaration\nfunc(y)";
        let mut lexer = Lexer::new(source.to_string());
        lexer.scan_tokens();
        let expected_types = vec![
            TokenType::Var,
            TokenType::Identifier,
            TokenType::Equal,
            TokenType::Number,
            TokenType::Semicolon,
            TokenType::Identifier,
            TokenType::LeftParen,
            TokenType::Identifier,
            TokenType::RightParen,
            TokenType::Eof,
        ];
        assert_eq!(lexer.tokens.len(), expected_types.len());
        for (token, expected_type) in lexer.tokens.iter().zip(expected_types.iter()) {
            assert_eq!(token.token_type, *expected_type);
        }
    }
}<|MERGE_RESOLUTION|>--- conflicted
+++ resolved
@@ -38,7 +38,7 @@
     }
 
     fn is_at_end(&self) -> bool {
-        self.current >= self.source.len()
+        &self.current >= &self.source.len()
     }
 
     fn scan_token(&mut self) {
@@ -97,7 +97,7 @@
                     self.add_token(TokenType::Slash, Literal::Nil);
                 }
             }
-            ' ' | '\r' | '\t' => (),
+            ' ' | '\r' | '\t' => return,
             '\n' => self.line += 1,
             '"' => self.string(),
             '0'..='9' => self.number(),
@@ -193,28 +193,24 @@
     }
 
     fn number(&mut self) {
-        while self.peek().is_ascii_digit() {
+        while self.peek().is_digit(10) {
             self.advance();
         }
 
         // Check for a fractional part
-        if self.peek() == '.' && self.peek_next().is_ascii_digit() {
+        if self.peek() == '.' && self.peek_next().is_digit(10) {
             // Advance over the '.'
             self.advance();
 
             // Continue with the fractional part
-            while self.peek().is_ascii_digit() {
+            while self.peek().is_digit(10) {
                 self.advance();
             }
         }
 
         let num_str = self.source[self.start..self.current].to_string();
         match num_str.parse::<f64>() {
-<<<<<<< HEAD
             Ok(num) => self.add_token(TokenType::Number, Literal::Num(Hf64::from(num))),
-=======
-            Ok(num) => self.add_token(TokenType::Number, Literal::Num(num.into())),
->>>>>>> 40ec42a8
             Err(e) => report(
                 self.line,
                 &num_str,
