--- conflicted
+++ resolved
@@ -1,15 +1,9 @@
 use std::fmt;
-<<<<<<< HEAD
 use std::hash::Hash;
 use rust_decimal::Decimal;
 use rust_decimal::prelude::{FromPrimitive, ToPrimitive};
 
 #[derive(Debug, Clone, Hash, Eq, PartialEq)]
-=======
-use std::hash::{Hash, Hasher};
-
-#[derive(Debug, PartialEq, Clone, Eq, Hash)]
->>>>>>> 40ec42a8
 pub enum TokenType {
     // Single-character tokens.
     LeftParen,
@@ -59,45 +53,17 @@
     Eof,
 }
 
-<<<<<<< HEAD
 #[derive(Debug, Eq, Hash, PartialEq, Copy, Clone)]
 pub struct Hf64(pub Decimal);
 
 impl From<f64> for Hf64 {
     fn from(value: f64) -> Self {
         Hf64(Decimal::from_f64(value).unwrap())
-=======
-#[derive(Debug, Copy, Clone)]
-pub struct Hf64(pub f64);
-
-impl PartialEq for Hf64 {
-    fn eq(&self, other: &Self) -> bool {
-        self.0 == other.0 || (self.0.is_nan() && other.0.is_nan())
-    }
-}
-
-impl Eq for Hf64 {}
-
-impl Hash for Hf64 {
-    fn hash<H: Hasher>(&self, state: &mut H) {
-        if self.0.is_nan() {
-            state.write_u8(0);
-        } else {
-            state.write_u64(self.0.to_bits());
-        }
-    }
-}
-
-impl From<f64> for Hf64 {
-    fn from(value: f64) -> Self {
-        Hf64(value)
->>>>>>> 40ec42a8
     }
 }
 
 impl From<Hf64> for f64 {
     fn from(val: Hf64) -> Self {
-<<<<<<< HEAD
         val.0.to_f64().unwrap()
     }
 }
@@ -105,9 +71,6 @@
 impl From<&Hf64> for f64 {
     fn from(val: &Hf64) -> Self {
         val.0.to_f64().unwrap()
-=======
-        val.0
->>>>>>> 40ec42a8
     }
 }
 
@@ -117,11 +80,7 @@
     }
 }
 
-<<<<<<< HEAD
 #[derive(Debug, Clone, Hash, Eq, PartialEq)]
-=======
-#[derive(Debug, Clone, PartialEq, Eq, Hash)]
->>>>>>> 40ec42a8
 pub enum Literal {
     Str(String),
     Num(Hf64),
@@ -130,11 +89,7 @@
     Nil,
 }
 
-<<<<<<< HEAD
 #[derive(Debug, Clone, Hash, Eq, PartialEq)]
-=======
-#[derive(Debug, Clone, PartialEq, Eq, Hash)]
->>>>>>> 40ec42a8
 pub struct Token {
     pub token_type: TokenType,
     pub lexeme: String,
