--- conflicted
+++ resolved
@@ -131,17 +131,7 @@
         }
     }
 
-<<<<<<< HEAD
-    fn resolve_function(
-        &mut self,
-        _name: &Token,
-        params: &Vec<Token>,
-        body: &[Stmt],
-        func_type: FunctionType,
-    ) {
-=======
     fn resolve_function(&mut self, _name: &Token, params: &[Token], body: &[Stmt], function_type: FunctionType) {
->>>>>>> 88ee3fd5
         let enclosing_function = self.current_function;
         self.current_function = function_type;
 
@@ -171,7 +161,6 @@
         }
         self.define(name);
     }
-
     pub fn variable_expr(&mut self, name: &Token) {
         let scope = self.scopes.last_mut();
         if let Some(scope) = scope {
@@ -193,11 +182,7 @@
         self.resolve_local(&expr,  name)
     }
 
-<<<<<<< HEAD
-    fn function_stmt(&mut self, name: &Token, params: &Vec<Token>, body: &[Stmt]) {
-=======
     pub fn function_stmt(&mut self, name: &Token, params: &[Token], body: &[Stmt]) {
->>>>>>> 88ee3fd5
         self.declare(name);
         self.define(name);
         self.resolve_function(name, params, body, FunctionType::Function);
